package broadcaststruct

import (
	"context"
	"encoding/json"
	"log"
	"time"

	"cloud.google.com/go/spanner"
	"github.com/flowerinthenight/hedge/v2"
	"google.golang.org/api/iterator"
)

// fetchAndBroadcast fetches updated topic-subscription data and broadcasts it if there are updates.
func fetchAndBroadcast(op *hedge.Op, client *spanner.Client, lastChecked *time.Time) {
	ctx := context.Background()
	queryTime := time.Now()

	/*
	   	stmt := spanner.Statement{
	   		SQL: `SELECT topic_id, ARRAY_AGG(subscription) AS subscriptions
	                 FROM Subscriptions
	                 WHERE updatedAt > @last_checked_time
	                 GROUP BY topic_id`,
	   		Params: map[string]interface{}{"last_checked_time": *lastChecked},
	   	}
	*/

	stmt := spanner.Statement{
		SQL: `SELECT t.name AS topic_name, ARRAY_AGG(s.subscriber) AS subscriptions
			FROM Subscriptions s
			JOIN Topics t ON s.topic_id = t.id
			WHERE s.updatedAt > @last_checked_time
			GROUP BY t.name`,
		Params: map[string]interface{}{
			"last_checked_time": *lastChecked,
		},
	}

	iter := client.Single().Query(ctx, stmt)
	defer iter.Stop()

	topicSub := make(map[string][]string)

	for {
		row, err := iter.Next()
		if err == iterator.Done {
			break
		}
		if err != nil {
			log.Printf("Error reading row: %v", err)
			continue
		}

		var topicName string
		var subscriptions []string
		if err := row.Columns(&topicName, &subscriptions); err != nil {
			log.Printf("Error parsing row: %v", err)
			continue
		}

		topicSub[topicName] = subscriptions
	}
<<<<<<< HEAD

	*lastChecked = queryTime
	log.Println("Leader: Fetched topic-subscriptions structure:", topicSub)
=======
	*lastChecked = time.Now()
	log.Println("[Leader] Fetched topic subscriptions:", topicSub)
>>>>>>> a80ada9b

	if len(topicSub) == 0 {
		log.Println("[Leader] No new updates, skipping broadcast.")
		return
	}

	// Convert the data to JSON for broadcasting
	data, err := json.Marshal(topicSub)
	if err != nil {
		log.Printf("Error marshalling topicSub: %v", err)
		return
	}

	for _, r := range op.Broadcast(ctx, data) {
		if r.Error != nil {
			log.Printf("Error broadcasting to %s: %v", r.Id, r.Error)
		}
	}
	log.Println("[Leader] Topic-sub structure broadcast completed.")
}

// StartDistributor initializes the distributor that periodically checks for updates.
func StartDistributor(op *hedge.Op, client *spanner.Client) {
	lastChecked := time.Now().Add(-10 * time.Second)
	ticker := time.NewTicker(10 * time.Second)
	go func() {
		defer ticker.Stop()
		for range ticker.C {
			if hasLock, _ := op.HasLock(); hasLock {
				log.Println("Leader: Processing updates...")
				fetchAndBroadcast(op, client, &lastChecked)
			} else {
				log.Println("Follower: Not retrieving topic-subscription structure.")
			}
		}
	}()
}

/* leader broadcasts topic-subscription to all nodes (even if no changes/updates happened)
func broadcastTopicSubStruct(op *hedge.Op, topicSub map[string][]string) {
data, err := json.Marshal(topicSub)
if err != nil {
log.Printf("Error marshalling topic-subscription: %v", err)
return
}
op.Broadcast(context.Background(), data)
log.Println("Leader: Broadcasted topic-subscription structure to all nodes")
}
*/<|MERGE_RESOLUTION|>--- conflicted
+++ resolved
@@ -61,14 +61,11 @@
 
 		topicSub[topicName] = subscriptions
 	}
-<<<<<<< HEAD
+
 
 	*lastChecked = queryTime
 	log.Println("Leader: Fetched topic-subscriptions structure:", topicSub)
-=======
-	*lastChecked = time.Now()
-	log.Println("[Leader] Fetched topic subscriptions:", topicSub)
->>>>>>> a80ada9b
+
 
 	if len(topicSub) == 0 {
 		log.Println("[Leader] No new updates, skipping broadcast.")
