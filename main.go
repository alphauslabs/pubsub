--- conflicted
+++ resolved
@@ -28,12 +28,7 @@
 
 func main() {
 	flag.Parse()
-<<<<<<< HEAD
-	go serveHealthChecks()
-=======
-	log.SetOutput(os.Stderr)
 	go serveHealthChecks() // handle health checks from our LB
->>>>>>> a58c33e7
 
 	spannerClient, err := spanner.NewClient(context.Background(), "projects/labs-169405/instances/alphaus-dev/databases/main")
 	if err != nil {
