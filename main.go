package main

import (
	"context"
	"flag"
	"log"
	"net"
	"os"
	"os/signal"
	"syscall"

	"cloud.google.com/go/spanner"
	pb "github.com/alphauslabs/pubsub-proto/v1"
	"github.com/alphauslabs/pubsub/app"
	"github.com/alphauslabs/pubsub/broadcast"
	"github.com/flowerinthenight/hedge/v2"
	"google.golang.org/grpc"
	"google.golang.org/grpc/reflection"
)

var port = flag.String("port", ":50051", "Main gRPC server port")

func main() {
	flag.Parse()
	go serveHealthChecks() // handle health checks from our LB

	spannerClient, err := spanner.NewClient(context.Background(), "projects/labs-169405/instances/alphaus-dev/databases/main")
	if err != nil {
		log.Fatalf("failed to create Spanner client: %v", err)
		return
	}

	app := &app.PubSub{
		Client: spannerClient,
	}

	op := hedge.New(
		spannerClient,
		":50052", // addr will be resolved internally
		"locktable",
		"pubsublock",
		"logtable",
		hedge.WithLeaderHandler( // if leader only, handles Send()
			app,
			send,
		),
		hedge.WithBroadcastHandler( // handles Broadcast()
			app,
			broadcast.Broadcast,
		),
	)

	app.Op = op
	ctx, cancel := context.WithCancel(context.Background())
	go func() {
		if err := run(ctx, &server{PubSub: app}); err != nil {
			log.Fatalf("failed to run: %v", err)
		}
	}()

	done := make(chan error, 1) // optional wait
	go op.Run(ctx, done)

<<<<<<< HEAD
	broadcaststruct.StartDistributor(op, spannerClient) // leader will distribute the topic-sub structure to the follower nodes
	go queryunprocessed.ProcessUnprocessedMessages(ctx, op, spannerClient)
=======
	// Start our fetching and broadcast routine for topic-subscription structure.
	go broadcast.StartDistributor(op, spannerClient)

	// Start our fetching and broadcast routine for unprocessed messages.
	go broadcast.FetchAndBroadcastUnprocessedMessage(ctx, op, spannerClient)
>>>>>>> ee8df31a

	sigCh := make(chan os.Signal, 1)

	signal.Notify(sigCh, os.Interrupt, syscall.SIGTERM)
	<-sigCh

	cancel()
	<-done
}

func run(ctx context.Context, serverconf *server) error {
	lis, err := net.Listen("tcp", *port)
	if err != nil {
		log.Printf("failed to listen: %v", err)
		return err
	}

	s := grpc.NewServer()
	reflection.Register(s)
	pb.RegisterPubSubServiceServer(s, serverconf)
	log.Printf("gRPC Server listening on :50051")

	go func() {
		<-ctx.Done()
		s.GracefulStop()
	}()

	return s.Serve(lis)
}

func serveHealthChecks() {
	l, err := net.Listen("tcp", ":8080")
	if err != nil {
		log.Fatalf("failed to listen: %v", err)
	}

	for {
		conn, err := l.Accept()
		if err != nil {
			log.Fatalf("failed to accept: %v", err)
		}
		conn.Close()
	}
}<|MERGE_RESOLUTION|>--- conflicted
+++ resolved
@@ -61,16 +61,10 @@
 	done := make(chan error, 1) // optional wait
 	go op.Run(ctx, done)
 
-<<<<<<< HEAD
-	broadcaststruct.StartDistributor(op, spannerClient) // leader will distribute the topic-sub structure to the follower nodes
-	go queryunprocessed.ProcessUnprocessedMessages(ctx, op, spannerClient)
-=======
 	// Start our fetching and broadcast routine for topic-subscription structure.
 	go broadcast.StartDistributor(op, spannerClient)
-
 	// Start our fetching and broadcast routine for unprocessed messages.
 	go broadcast.FetchAndBroadcastUnprocessedMessage(ctx, op, spannerClient)
->>>>>>> ee8df31a
 
 	sigCh := make(chan os.Signal, 1)
 
