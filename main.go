package main

import (
	"context"
	"flag"
	"log"
	"net"
	"os"
	"os/signal"
	"syscall"

	"cloud.google.com/go/spanner"
	pb "github.com/alphauslabs/pubsub-proto/v1"
	"github.com/flowerinthenight/hedge/v2"
	"google.golang.org/grpc"
	"google.golang.org/grpc/reflection"
)

var port = flag.String("port", ":50051", "Main gRPC server port")

func main() {
	flag.Parse()
	go serveHealthChecks() // handle health checks from our LB

	spannerClient, err := spanner.NewClient(context.Background(), "projects/labs-169405/instances/alphaus-dev/databases/main")
	if err != nil {
		log.Fatalf("failed to create Spanner client: %v", err)
		return
	}

	app := &PubSub{
		Client: spannerClient,
	}

	op := hedge.New(
		spannerClient,
		":50052", // addr will be resolved internally
		"locktable",
		"pubsublock",
		"logtable",
		hedge.WithLeaderHandler( // if leader only, handles Send()
			app,
			send,
		),
		hedge.WithBroadcastHandler( // handles Broadcast()
			app,
			broadcast,
		),
	)

	app.Op = op
	ctx, cancel := context.WithCancel(context.Background())
	go func() {
		if err := run(ctx, &server{PubSub: app}); err != nil {
			log.Fatalf("failed to run: %v", err)
		}
	}()

	done := make(chan error, 1) // optional wait
	go op.Run(ctx, done)

<<<<<<< HEAD
	StartDistributor(op, spannerClient) // leader will distribute the topic-sub structure to the follower nodes

	// Test
	func() {
		l, _ := op.HasLock()
		if l {
			log.Println("I'm the leader, I can call Broadcast() but can only handle Send() from my followers")
			op.Broadcast(context.Background(), []byte("[leader] Hi all nodes"))
		} else {
			log.Println("I'm not the leader, I can both call Broadcast() and Send()")
			op.Send(context.Background(), []byte("Hi leader"))
			op.Broadcast(context.Background(), []byte("[non-leader] Hi all nodes"))
		}

	}()

=======
>>>>>>> 7665efc1
	sigCh := make(chan os.Signal, 1)

	signal.Notify(sigCh, os.Interrupt, syscall.SIGTERM)
	<-sigCh

	cancel()
	<-done
}

func run(ctx context.Context, serverconf *server) error {
	lis, err := net.Listen("tcp", *port)
	if err != nil {
		log.Printf("failed to listen: %v", err)
		return err
	}

	s := grpc.NewServer()
	reflection.Register(s)
	pb.RegisterPubSubServiceServer(s, serverconf)
	log.Printf("gRPC Server listening on :50051")

	go func() {
		<-ctx.Done()
		s.GracefulStop()
	}()

	return s.Serve(lis)
}

func serveHealthChecks() {
	l, err := net.Listen("tcp", ":8080")
	if err != nil {
		log.Fatalf("failed to listen: %v", err)
	}

	for {
		conn, err := l.Accept()
		if err != nil {
			log.Fatalf("failed to accept: %v", err)
		}
		conn.Close()
	}
}<|MERGE_RESOLUTION|>--- conflicted
+++ resolved
@@ -59,7 +59,6 @@
 	done := make(chan error, 1) // optional wait
 	go op.Run(ctx, done)
 
-<<<<<<< HEAD
 	StartDistributor(op, spannerClient) // leader will distribute the topic-sub structure to the follower nodes
 
 	// Test
@@ -76,8 +75,6 @@
 
 	}()
 
-=======
->>>>>>> 7665efc1
 	sigCh := make(chan os.Signal, 1)
 
 	signal.Notify(sigCh, os.Interrupt, syscall.SIGTERM)
