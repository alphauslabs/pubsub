package main

import (
	"context"
	"flag"
	"fmt"
	"log"
	"net"
	"os"
	"os/signal"
	"syscall"
	"time"

	"cloud.google.com/go/spanner"
	pb "github.com/alphauslabs/pubsub-proto/v1"
	"github.com/alphauslabs/pubsub/app"
	"github.com/alphauslabs/pubsub/handlers"
	"github.com/alphauslabs/pubsub/storage"
	"github.com/alphauslabs/pubsub/utils"
	"github.com/flowerinthenight/hedge"
	"google.golang.org/grpc"
	"google.golang.org/grpc/keepalive"
	"google.golang.org/grpc/reflection"
)

var port = flag.String("port", ":50051", "Main gRPC server port")

func main() {
	flag.Parse()
	go serveHealthChecks() // _handle health checks from our LB

	spannerClient, err := spanner.NewClient(context.Background(), "projects/labs-169405/instances/alphaus-dev/databases/main")
	if err != nil {
		log.Fatalf("failed to create Spanner client: %v", err)
		return
	}
	defer spannerClient.Close()

	app := &app.PubSub{
<<<<<<< HEAD
		Client: spannerClient,
=======
		Client:        spannerClient,
		Storage:       storage.NewStorage(),
		ConsensusMode: "all",
>>>>>>> 7ce09cad
	}

	go storage.MonitorActivity()

	op := hedge.New(
		spannerClient,
		":50052", // addr will be resolved internally
		"locktable",
		"pubsublock",
		"logtable",
		hedge.WithLeaderHandler( // if leader only, handles Send()
			app,
			handlers.Send,
		),
		hedge.WithBroadcastHandler( // handles Broadcast()
			app,
			handlers.Broadcast,
		),
	)

	app.Op = op
	ctx, cancel := context.WithCancel(context.Background())
	go func() {
		if err := run(ctx, &server{PubSub: app}); err != nil {
			log.Fatalf("failed to run: %v", err)
		}
	}()

	done := make(chan error, 1) // optional wait
	go op.Run(ctx, done)

	// Wait for leader availability
	func() {
		var m string
		defer func(l *string, t time.Time) {
			log.Printf("%v: %v", *l, time.Since(t))
		}(&m, time.Now())
		log.Println("Waiting for leader to be active...")
		ok, err := utils.EnsureLeaderActive(op, ctx)
		switch {
		case !ok:
			m = fmt.Sprintf("failed: %v, no leader after ", err)
		default:
			m = "leader active after "
		}
	}()

	// Start our fetching and broadcast routine for topic-subscription structure.
	go handlers.StartDistributor(ctx, op, spannerClient)
	// Start our fetching and broadcast routine for unprocessed messages.
	go handlers.FetchAndBroadcastUnprocessedMessage(ctx, op, spannerClient)

	sigCh := make(chan os.Signal, 1)
	signal.Notify(sigCh, os.Interrupt, syscall.SIGTERM)
	<-sigCh

	cancel()
	<-done
}

func run(ctx context.Context, serverconf *server) error {
	lis, err := net.Listen("tcp", *port)
	if err != nil {
		log.Printf("failed to listen: %v", err)
		return err
	}

	kaep := keepalive.EnforcementPolicy{
		MinTime:             5 * time.Second,
		PermitWithoutStream: true,
	}

	kasp := keepalive.ServerParameters{
		MaxConnectionIdle:     0,                // Never close the connection due to inactivity
		MaxConnectionAge:      0,                // Never close the connection regardless of duration
		MaxConnectionAgeGrace: 0,                // No grace period needed since no forced closure
		Time:                  30 * time.Second, // Send keepalive ping per interval to maintain NAT/firewall state
		Timeout:               20 * time.Second, // Wait 20 seconds for a ping response before considering the connection dead
	}
	s := grpc.NewServer(
		grpc.KeepaliveEnforcementPolicy(kaep),
		grpc.KeepaliveParams(kasp),
	)
	reflection.Register(s)
	pb.RegisterPubSubServiceServer(s, serverconf)
	log.Printf("gRPC Server listening on %s", *port)

	go func() {
		<-ctx.Done()
		s.GracefulStop()
	}()

	return s.Serve(lis)
}

func serveHealthChecks() {
	l, err := net.Listen("tcp", ":8080")
	if err != nil {
		log.Fatalf("failed to listen for health checks: %v", err)
	}

	for {
		conn, err := l.Accept()
		if err != nil {
			log.Fatalf("failed to accept health check connection: %v", err)
		}
		conn.Close()
	}
}<|MERGE_RESOLUTION|>--- conflicted
+++ resolved
@@ -37,13 +37,8 @@
 	defer spannerClient.Close()
 
 	app := &app.PubSub{
-<<<<<<< HEAD
-		Client: spannerClient,
-=======
 		Client:        spannerClient,
-		Storage:       storage.NewStorage(),
 		ConsensusMode: "all",
->>>>>>> 7ce09cad
 	}
 
 	go storage.MonitorActivity()
