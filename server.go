--- conflicted
+++ resolved
@@ -226,7 +226,6 @@
 		glog.Infof("[ModifyVisibility] Autoextend is enabled, ignoring manual visibility timeout extension.")
 		return nil, status.Errorf(codes.FailedPrecondition, "autoextend is enabled, manual extension not allowed")
 	}
-<<<<<<< HEAD
 
 	// Proceed with manual timeout extension
 	err = s.ExtendVisibilityTimeout(in.Id, in.SubscriptionId, time.Duration(in.NewTimeout)*time.Second)
@@ -235,16 +234,6 @@
 		return nil, err
 	}
 
-=======
-
-	// Proceed with manual timeout extension
-	err = s.ExtendVisibilityTimeout(in.Id, in.SubscriptionId, time.Duration(in.NewTimeout)*time.Second)
-	if err != nil {
-		glog.Infof("[ModifyVisibility] Failed to extend timeout for message %s: %v", in.Id, err)
-		return nil, err
-	}
-
->>>>>>> 8e9ec16a
 	glog.Infof("[ModifyVisibility] Successfully extended visibility timeout for message %s", in.Id)
 	return &pb.ModifyVisibilityTimeoutResponse{Success: true}, nil
 }
