--- conflicted
+++ resolved
@@ -1,20 +1,17 @@
 package app
 
 import (
+	"sync"
+
 	"cloud.google.com/go/spanner"
 	storage "github.com/alphauslabs/pubsub/storage"
-<<<<<<< HEAD
-	"github.com/flowerinthenight/hedge/v2"
-	"sync"
-=======
 	"github.com/flowerinthenight/hedge"
->>>>>>> 7dbbb66c
 )
 
 type PubSub struct {
-	Op      *hedge.Op
-	Client  *spanner.Client
-	Storage *storage.Storage
+	Op           *hedge.Op
+	Client       *spanner.Client
+	Storage      *storage.Storage
 	NodeID       string
 	MessageLocks sync.Map
 	MessageQueue sync.Map
