--- conflicted
+++ resolved
@@ -2,18 +2,11 @@
 
 import (
 	"context"
-	"crypto/rand"
 	"flag"
 	"fmt"
 	"io"
 	"log"
-<<<<<<< HEAD
-	"math/big"
-	"os"
-	"text/tabwriter"
-=======
 	"strings"
->>>>>>> 0702574a
 	"time"
 
 	pb "github.com/alphauslabs/pubsub-proto/v1"
@@ -22,22 +15,13 @@
 	"google.golang.org/grpc/credentials/insecure"
 )
 
-<<<<<<< HEAD
-=======
 var (
 	method = flag.String("method", "", "gRPC method to call")
 	host   = flag.String("host", "localhost", "gRPC server host")
 	input  = flag.String("input", "", "input data: fmt: {topicId}|{subId}|{payload}")
 )
 
->>>>>>> 0702574a
 func main() {
-
-	method := flag.String("method", "", "gRPC method to call")
-	topicName := flag.String("name", "", "Topic name for create")
-	topicID := flag.String("id", "", "Topic ID for create")
-	newTopicName := flag.String("newName", "", "New topic name")
-	payload := flag.String("payload", "", "Payload for create")
 
 	flag.Parse()
 	log.Printf("[Test] method: %v", *method)
@@ -59,99 +43,48 @@
 
 	switch *method {
 	case "publish":
-<<<<<<< HEAD
-		/* --- making it dynamic ------
-		r, err := c.Publish(ctx, &pb.PublishRequest{Topic: "topic1", Payload: "Hello World"})
-=======
 		r, err := c.Publish(ctx, &pb.PublishRequest{TopicId: topic, Payload: payload})
->>>>>>> 0702574a
-		if err != nil {
-			log.Fatalf("Publish failed: %v", err)
-		}
-		log.Println(r.MessageId)
-		*/
-		if *topicID == "" || *payload == "" {
-			if *topicID == "" {
-				log.Fatal("Topic name required!")
-			}
-			if *payload == "" {
-				n, _ := rand.Int(rand.Reader, big.NewInt(10000))
-				*payload = fmt.Sprintf("Hello World: %d", n)
-			}
-		}
-		r, err := c.Publish(ctx, &pb.PublishRequest{TopicId: *topicID, Payload: *payload})
 		if err != nil {
 			log.Fatalf("Publish failed: %v", err)
 		}
 		log.Printf("Message Published!\nID: %s", r.MessageId)
-
-	case "list":
+	case "ListTopics":
 		r, err := c.ListTopics(ctx, &pb.Empty{})
 		if err != nil {
 			log.Fatalf("Listing failed: %v", err)
 		}
-		w := tabwriter.NewWriter(os.Stdout, 0, 0, 2, ' ', 0)
-		fmt.Fprintln(w, "ID\tNAME\tCREATED\tUPDATED")
-		for _, t := range r.Topics {
-			fmt.Fprintf(w, "%s\t%s\t%s\t%s\n",
-				t.Id,
-				t.Name,
-				t.CreatedAt.AsTime().Format(time.RFC3339),
-				t.UpdatedAt.AsTime().Format(time.RFC3339))
-		}
-		w.Flush()
-	case "delete":
-		if *topicID == "" {
-			log.Fatal("ID of the Topic is Required!")
-		}
-		r, err := c.DeleteTopic(ctx, &pb.DeleteTopicRequest{Id: *topicID})
+		fmt.Printf("r.Topics: %v\n", r.Topics)
+	case "deletetopic":
+		r, err := c.DeleteTopic(ctx, &pb.DeleteTopicRequest{Id: topic})
 		if err != nil {
 			log.Fatalf("Delete failed: %v", err)
 		}
 		if r.Success {
-			log.Printf("Topic ID: %s deleted sucessfully", *topicID)
+			log.Printf("Topic ID: %s deleted sucessfully", topic)
+		} else {
+			log.Printf("Topic ID: %s not found", topic)
 		}
-	case "update":
-		if *topicID == "" || *newTopicName == "" {
-			if *topicID == "" {
-				log.Fatal("ID of existing topic is required")
-			}
-			if *newTopicName == " " {
-				log.Fatal("New name of that topic is required")
-			}
-		}
+	case "updatetopic":
 		r, err := c.UpdateTopic(ctx, &pb.UpdateTopicRequest{
-			Id:      *topicID,
-			NewName: *newTopicName,
+			Id:      topic,
+			NewName: "newnamesample",
 		})
 		if err != nil {
 			log.Fatalf("Update Failed: %v", err)
 		}
 		log.Printf("Updated!\nID: %s\nPrevious Name:\nNew Name:%s\n", r.Id, r.Name)
-	case "get":
-		if *topicID == "" {
-			log.Fatal("ID is required")
-		}
-		r, err := c.GetTopic(ctx, &pb.GetTopicRequest{Id: *topicID})
+	case "gettopic":
+		r, err := c.GetTopic(ctx, &pb.GetTopicRequest{Id: topic})
 		if err != nil {
 			log.Fatalf("Read Failed: %v", err)
 		}
-		log.Printf("-----Topic details----\nID: %s\nName:: %s\nCraated: %s\nUpdated: %s\n",
-			r.Id,
-			r.Name,
-			r.CreatedAt.AsTime().Format(time.RFC3339),
-			r.UpdatedAt.AsTime().Format(time.RFC3339),
-		)
-	case "create":
-		if *topicName == "" {
-			log.Fatal("Topic name is required")
-		}
-		r, err := c.CreateTopic(ctx, &pb.CreateTopicRequest{Name: *topicName})
+		log.Printf("Topic Found!\nID: %s\nName: %s\n", r.Id, r.Name)
+	case "createtopic":
+		r, err := c.CreateTopic(ctx, &pb.CreateTopicRequest{Name: topic})
 		if err != nil {
 			log.Fatalf("Create Failed: %v", err)
 		}
-		log.Printf("Created Sucessfully\n ID: %v\nName:%s",
-			r.Id, r.Name)
+		log.Printf("Topic Created!\nID: %s\nName: %s\n", r.Id, r.Name)
 	case "subscribe":
 		r, err := c.Subscribe(ctx, &pb.SubscribeRequest{TopicId: topic, SubscriptionId: sub})
 		if err != nil {
@@ -179,14 +112,6 @@
 		}
 
 	default:
-		fmt.Println("Available methods:")
-		fmt.Println("  create  : --method=create --name=<topic_name>")
-		fmt.Println("  get     : --method=get --id=<topic_id>")
-		fmt.Println("  update  : --method=update --id=<topic_id> --newName=<new_name>")
-		fmt.Println("  delete  : --method=delete --id=<topic_id>")
-		fmt.Println("  list    : --method=list")
-		fmt.Println("  publish : --method=publish --id=<topic_id> --payload=<message>")
-		fmt.Println("  subscribe : --method=subscribe")
-		os.Exit(1)
+		fmt.Println("Invalid method, try again...")
 	}
 }