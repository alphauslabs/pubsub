--- conflicted
+++ resolved
@@ -4,11 +4,8 @@
 	"context"
 	"crypto/rand"
 	"flag"
-<<<<<<< HEAD
 	"fmt"
-=======
 	"io"
->>>>>>> 5879eb4b
 	"log"
 	"math/big"
 	"os"
@@ -45,16 +42,12 @@
 
 	switch *method {
 	case "publish":
-<<<<<<< HEAD
-		/*r, err := c.Publish(ctx, &pb.PublishRequest{TopicId: "topic1", Payload: "Hello World"})
-=======
-		r, err := c.Publish(ctx, &pb.PublishRequest{TopicId: "topic1", Payload: "Hello World"})
->>>>>>> 5879eb4b
+		/* --- making it dynamic ------
+		r, err := c.Publish(ctx, &pb.PublishRequest{Topic: "topic1", Payload: "Hello World"})
 		if err != nil {
 			log.Fatalf("Publish failed: %v", err)
 		}
 		log.Println(r.MessageId)
-<<<<<<< HEAD
 		*/
 		if *topicID == "" || *payload == "" {
 			if *topicID == "" {
@@ -138,7 +131,6 @@
 		}
 		log.Printf("Created Sucessfully\n ID: %v\nName:%s",
 			r.Id, r.Name)
-=======
 	case "subscribe":
 		r, err := c.Subscribe(ctx, &pb.SubscribeRequest{TopicId: "topic1", SubscriptionId: "sub1"})
 		if err != nil {
@@ -159,7 +151,7 @@
 			log.Printf("rec.Payload: %v\n", rec.Payload)
 			time.Sleep(20 * time.Second) // simulate processing
 		}
->>>>>>> 5879eb4b
+
 	default:
 		fmt.Println("Available methods:")
 		fmt.Println("  create  : --method=create --name=<topic_name>")
@@ -168,6 +160,7 @@
 		fmt.Println("  delete  : --method=delete --id=<topic_id>")
 		fmt.Println("  list    : --method=list")
 		fmt.Println("  publish : --method=publish --id=<topic_id> --payload=<message>")
+		fmt.Println("  subscribe : --method=subscribe")
 		os.Exit(1)
 	}
 }