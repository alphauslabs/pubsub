--- conflicted
+++ resolved
@@ -22,11 +22,7 @@
 )
 
 func main() {
-<<<<<<< HEAD
-	defer glog.Flush()
-=======
 	flag.Set("logtostderr", "true")
->>>>>>> 17f99b49
 	flag.Parse()
 	defer glog.Flush()
 	glog.Infof("[Test] method: %v", *method)
