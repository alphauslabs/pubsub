--- conflicted
+++ resolved
@@ -2,13 +2,10 @@
 *.out
 *.o
 *.a
-<<<<<<< HEAD
 *.out
 temp.txt
-=======
 *.so
 *.dll
 *.dylib
 
-/pubsub
->>>>>>> ee8df31a
+/pubsub