--- conflicted
+++ resolved
@@ -57,11 +57,7 @@
 			Subscription: &pb.Subscription{
 				Name:       subName,
 				Topic:      topic,
-<<<<<<< HEAD
-				Autoextend: autoExtend, // Now included in memory structure
-=======
 				Autoextend: autoExtend,
->>>>>>> 448ca097
 			},
 		}
 	}
